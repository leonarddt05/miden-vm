use super::build_test;
use crate::helpers::{Felt, TestError};

<<<<<<< HEAD
mod ntt512;
=======
mod secp256k1;
>>>>>>> d5ceed98
mod u256_mod;
mod u64_mod;<|MERGE_RESOLUTION|>--- conflicted
+++ resolved
@@ -1,10 +1,7 @@
 use super::build_test;
 use crate::helpers::{Felt, TestError};
 
-<<<<<<< HEAD
 mod ntt512;
-=======
 mod secp256k1;
->>>>>>> d5ceed98
 mod u256_mod;
 mod u64_mod;