[package]
name = "miden-air"
<<<<<<< HEAD
version = "0.10.3"
description = "Algebraic intermediate representation of Miden VM processor"
documentation = "https://docs.rs/miden-air/0.10.3"
=======
version = "0.11.0"
description = "Algebraic intermediate representation of Miden VM processor"
documentation = "https://docs.rs/miden-air/0.11.0"
>>>>>>> 43c4e39f
readme = "README.md"
categories = ["cryptography", "no-std"]
keywords = ["air", "arithmetization", "crypto", "miden"]
license.workspace = true
authors.workspace = true
homepage.workspace = true
repository.workspace = true
rust-version.workspace = true
edition.workspace = true

[lib]
bench = false
doctest = false

[[bench]]
name = "compute_op_flags"
harness = false

[[bench]]
name = "enforce_stack_constraint"
harness = false

[features]
default = ["std"]
std = ["vm-core/std", "winter-air/std", "thiserror/std"]
testing = []

[dependencies]
thiserror = { package = "miden-thiserror", version = "1.0", default-features = false }
vm-core = { package = "miden-core", path = "../core", version = "0.11", default-features = false }
winter-air = { package = "winter-air", version = "0.9", default-features = false }
winter-prover = { package = "winter-prover", version = "0.9", default-features = false }

[dev-dependencies]
criterion = "0.5"
proptest = "1.3"
rand-utils = { package = "winter-rand-utils", version = "0.9" }<|MERGE_RESOLUTION|>--- conflicted
+++ resolved
@@ -1,14 +1,8 @@
 [package]
 name = "miden-air"
-<<<<<<< HEAD
-version = "0.10.3"
-description = "Algebraic intermediate representation of Miden VM processor"
-documentation = "https://docs.rs/miden-air/0.10.3"
-=======
 version = "0.11.0"
 description = "Algebraic intermediate representation of Miden VM processor"
 documentation = "https://docs.rs/miden-air/0.11.0"
->>>>>>> 43c4e39f
 readme = "README.md"
 categories = ["cryptography", "no-std"]
 keywords = ["air", "arithmetization", "crypto", "miden"]
